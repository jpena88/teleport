--- conflicted
+++ resolved
@@ -181,14 +181,11 @@
 		log: logrus.WithFields(logrus.Fields{
 			trace.Component: teleport.ComponentApp,
 		}),
-<<<<<<< HEAD
-		server:    c.Server,
-		awsSigner: awsSigner,
-=======
 		heartbeats:    make(map[string]*srv.Heartbeat),
 		dynamicLabels: make(map[string]*labels.Dynamic),
 		apps:          make(map[string]types.Application),
->>>>>>> fb475ba5
+
+		awsSigner: awsSigner,
 	}
 
 	s.closeContext, s.closeFunc = context.WithCancel(ctx)
